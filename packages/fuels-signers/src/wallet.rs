--- conflicted
+++ resolved
@@ -7,14 +7,9 @@
 use fuel_gql_client::client::schema;
 use fuel_gql_client::fuel_vm::prelude::GTFArgs;
 use fuel_gql_client::{
-<<<<<<< HEAD
-    client::{schema::coin::Coin, types::TransactionResponse},
-=======
     client::{
         schema::coin::Coin, schema::message::Message as InputMessage, types::TransactionResponse,
-        PaginatedResult, PaginationRequest,
     },
->>>>>>> 36fe7fac
     fuel_tx::{
         AssetId, Bytes32, ContractId, Input, Output, Receipt, Transaction, TransactionFee,
         TxPointer, UtxoId, Witness,
@@ -187,11 +182,7 @@
     /// Gets all coins of asset `asset_id` owned by the wallet, *even spent ones* (this is useful
     /// for some particular cases, but in general, you should use `get_spendable_coins`). This
     /// returns actual coins (UTXOs).
-    pub async fn get_coins(
-        &self,
-        asset_id: AssetId,
-        num_results: usize,
-    ) -> Result<Vec<Coin>, Error> {
+    pub async fn get_coins(&self, asset_id: AssetId, num_results: u64) -> Result<Vec<Coin>, Error> {
         Ok(self
             .get_provider()?
             .get_coins(&self.address, &asset_id, num_results)
@@ -237,7 +228,7 @@
     /// Get all the spendable balances of all assets for the wallet. This is different from getting
     /// the coins because we are only returning the sum of UTXOs coins amount and not the UTXOs
     /// coins themselves.
-    pub async fn get_balances(&self, num_results: usize) -> Result<HashMap<AssetId, u64>, Error> {
+    pub async fn get_balances(&self, num_results: u64) -> Result<HashMap<AssetId, u64>, Error> {
         Ok(self
             .get_provider()?
             .get_balances(&self.address, num_results)

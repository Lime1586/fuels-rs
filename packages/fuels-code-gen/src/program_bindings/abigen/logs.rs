--- conflicted
+++ resolved
@@ -17,15 +17,9 @@
     let resolved_logs = resolve_logs(logged_types, shared_types);
     let log_id_param_type_pairs = generate_log_id_param_type_pairs(&resolved_logs);
     let contract_id = contract_id
-<<<<<<< HEAD
         .map(|id| quote! { ::core::option::Option::Some(#id) })
         .unwrap_or_else(|| quote! {::core::option::Option::None});
-    quote! {::fuels::core::utils::log_type_lookup(&[#(#log_id_param_type_pairs),*], #contract_id)}
-=======
-        .map(|id| quote! { ::std::option::Option::Some(#id) })
-        .unwrap_or_else(|| quote! {::std::option::Option::None});
     quote! {::fuels::programs::logs::log_type_lookup(&[#(#log_id_param_type_pairs),*], #contract_id)}
->>>>>>> 4cb767e4
 }
 
 #[derive(Debug)]
